# Licensed to the Apache Software Foundation (ASF) under one
# or more contributor license agreements.  See the NOTICE file
# distributed with this work for additional information
# regarding copyright ownership.  The ASF licenses this file
# to you under the Apache License, Version 2.0 (the
# "License"); you may not use this file except in compliance
# with the License.  You may obtain a copy of the License at
#
#   http://www.apache.org/licenses/LICENSE-2.0
#
# Unless required by applicable law or agreed to in writing,
# software distributed under the License is distributed on an
# "AS IS" BASIS, WITHOUT WARRANTIES OR CONDITIONS OF ANY
# KIND, either express or implied.  See the License for the
# specific language governing permissions and limitations
# under the License.
# pylint: disable=invalid-name, import-self, len-as-condition, unused-argument, too-many-lines
# pylint: disable=import-outside-toplevel
"""ONNX: Open Neural Network Exchange frontend for Relax."""
import copy
import math
import warnings
from typing import Optional

import numpy as np
import tvm
from tvm.ir import IRModule
from tvm import relax, topi
from tvm.relax import testing


def new_var(var_name, shape, dtype="float32"):
    return testing.nn.Parameter(shape=shape, dtype=dtype, name=var_name)


def get_type(elem_type):
    """Converts onnx integer datatype to numpy datatype"""
    # If a string was passed instead of a tensor type, it does not need
    # conversion and can be returned.
    if isinstance(elem_type, str):
        return elem_type

    try:
        from onnx.mapping import TENSOR_TYPE_TO_NP_TYPE
    except ImportError as e:
        raise ImportError("Unable to import onnx which is required {}".format(e))

    try:
        from onnx import TensorProto
    except ImportError as e:
        raise ImportError("Unable to import TensorProto from onnx {}".format(e))

    # Onnx mapping converts bfloat16 to float16 because
    # numpy does not have a bfloat16 data type. However,
    # tvm has one, so we force the return type to be bfloat16
    if elem_type == int(TensorProto.BFLOAT16):
        return "bfloat16"
    return str(TENSOR_TYPE_TO_NP_TYPE[elem_type])


def get_info(info_proto):
    """Extract the shape from a ValueInfoProto."""
    shape = []
    shape_name = []
    for dim in info_proto.type.tensor_type.shape.dim:
        name = dim.dim_param
        value = dim.dim_value
        if value is None or value == 0:
            value = _ty.Any()
            shape_name.append(name)
        else:
            shape_name.append(value)
        shape.append(value)

    name = info_proto.name
    if info_proto.type.tensor_type.elem_type:
        dtype = get_type(info_proto.type.tensor_type.elem_type)
    else:
        dtype = None
    return name, shape, dtype, shape_name


def get_numpy(tensor_proto):
    """Grab data in TensorProto and convert to numpy array."""
    try:
        from onnx.numpy_helper import to_array
    except ImportError as e:
        raise ImportError("Unable to import onnx which is required {}".format(e))
    return to_array(tensor_proto)


class onnx_input(list):
    """A helper extension to list that returns None for out of bound indices."""

    def __getitem__(self, item):
        if isinstance(item, slice):
            if item.stop is None:
                stop = len(self)
            else:
                stop = item.stop
            indices = list(range(stop)[item])
            return [self[i] for i in indices]
        if isinstance(item, int):
            return list(self)[item] if item < len(self) else None
        raise TypeError("list indices must be integers or slices, not %s" % type(item).__name__)


class OnnxOpConverter(object):
    """A helper class for holding onnx op converters."""

    @classmethod
    def get_converter(cls, opset):
        """Get converter matches given opset.

        Parameters
        ----------
        opset: int
            opset from model.

        Returns
        -------
        converter, which should be `_impl_vx`. Number x is the biggest
            number smaller than or equal to opset belongs to all support versions.
        """
        versions = [int(d.replace("_impl_v", "")) for d in dir(cls) if "_impl_v" in d]
        versions = sorted(versions + [opset])
        version = versions[max([i for i, v in enumerate(versions) if v == opset]) - 1]
        if hasattr(cls, "_impl_v{}".format(version)):
            return getattr(cls, "_impl_v{}".format(version))
        raise NotImplementedError(
            "opset version {} of {} not implemented".format(version, cls.__name__)
        )


class MatMul(OnnxOpConverter):
    """Operator converter for MatMul."""

    @classmethod
    def _impl_v1(cls, bb, inputs, attr):
        assert len(inputs) == 2, "MatMul op takes 2 inputs, {} given".format(len(inputs))
        return bb.emit_te(topi.matmul, inputs[0], inputs[1])


class Tanh(OnnxOpConverter):
    """Operator converter for Tanh."""

    @classmethod
    def _impl_v1(cls, bb, inputs, attr):
        assert len(inputs) == 1, "Tanh op takes 1 input, {} given".format(len(inputs))
        return bb.emit_te(topi.tanh, inputs[0])


class Relu(OnnxOpConverter):
    """Operator converter for Relu."""

    @classmethod
    def _impl_v1(cls, bb, inputs, attr):
        assert len(inputs) == 1, "Relu op takes 1 input, {} given".format(len(inputs))
        return bb.emit_te(topi.nn.relu, inputs[0])


class Sigmoid(OnnxOpConverter):
    """Operator converter for Sigmoid."""

    @classmethod
    def _impl_v1(cls, bb, inputs, attr):
        assert len(inputs) == 1, "Sigmoid op takes 1 input, {} given".format(len(inputs))
        return bb.emit_te(topi.sigmoid, inputs[0])


class Gemm(OnnxOpConverter):
    """Operator converter for Gemm."""

    @classmethod
    def _impl_v1(cls, bb, inputs, attr):
        assert len(inputs) == 2, "Gemm op takes 2 inputs, {} given".format(len(inputs))
        return bb.emit_te(topi.nn.gemm, inputs[0])


class BiasGelu(OnnxOpConverter):
    """Operator converter for BiasGelu from Microsoft onnxruntime contrib opset.

    bias_gelu(x, b) = 0.5(x + b)(1 + erf((x + b)/sqrt(2)))
    """

    @classmethod
    def _impl_v1(cls, bb, inputs, attr):
        x = inputs[0]

        b = inputs[1]
<<<<<<< HEAD
=======

        # assert len(x.shape) == 1, "BiasGelu bias term must be a 1D tensor"
>>>>>>> a7d67dc7

        inp = bb.emit_te(topi.add, x, b)

        # Declare consts
        const_dtype = x.checked_type.dtype
        half = relax.const(0.5, const_dtype)
        one = relax.const(1.0, const_dtype)
        sqrt2 = relax.const(math.sqrt(2), const_dtype)

        # Compute gelu
        term1 = bb.emit_te(topi.multiply, half, inp)
        divide = bb.emit_te(topi.divide, inp, sqrt2)
        erf = bb.emit_te(topi.erf, divide)
        term2 = bb.emit_te(topi.add, one, erf)
        return bb.emit_te(topi.multiply, term1, term2)


<<<<<<< HEAD
def layer_norm(bb, x, eps, gamma, beta):
    """A common function to handle layer norm.

    Use LayerNormalization for the actual onnx op.
    """
    x_dtype = x.checked_type.dtype
    x_shape = [val.value for val in x.shape.values]
    num_elements = relax.const(np.prod(x_shape), dtype=x_dtype)

    # Compute Mean
    mean = bb.emit_te(topi.sum, x)
    mean = bb.emit_te(topi.divide, mean, num_elements)

    # Compute Variance
    diff = bb.emit_te(topi.subtract, x, mean)
    sq_diff = bb.emit_te(topi.multiply, diff, diff)
    var_sum = bb.emit_te(topi.sum, sq_diff, -1, True)
    var = bb.emit_te(topi.divide, var_sum, num_elements)

    # Compute Layer Normalization
    sub = bb.emit_te(topi.subtract, x, mean)
    add = bb.emit_te(topi.add, var, relax.const(eps, dtype=x_dtype))
    sqrt = bb.emit_te(topi.sqrt, add)
    output = bb.emit_te(topi.divide, sub, sqrt)
    output = bb.emit_te(topi.multiply, output, gamma)

    if beta is not None:
        output = bb.emit_te(topi.add, output, beta)

    return output
    

class SkipLayerNormalization(OnnxOpConverter):
    """Operator converter for SkipLayerNormalization from Microsoft onnxruntime contrib opset.

    This layer sums the two input tensors (along with optional bias), and applies layer
    normalization.
    """
    @classmethod
    def _impl_v1(cls, bb, inputs, attr):
        data = inputs[0]
        skip = inputs[1]
        gamma = inputs[2]
        beta = inputs[3]
        bias = inputs[4]

        assert (
            beta is not None and bias is not None
        ), "SkipLayerNormalization import currently only supports required beta and bias"        

        eps = attr.get("epsilon", 1e-12)

        x = bb.emit_te(topi.add, data, skip)
        if bias is not None:
            x = bb.emit_te(topi.add, x, bias)

        output = layer_norm(bb, x, eps, gamma, beta)
        return output


class EmbedLayerNormalization(OnnxOpConverter):
    """Operator converter for EmbedLayerNormalization from Microsoft onnxruntime contrib opset.

    This layer embeds the input tokens, sums them, and applies layer normalization.
    """

    @classmethod
    def _impl_v1(cls, bb, inputs, attr):
        input_ids = inputs[0]
        segment_ids = inputs[1]
        word_emb = inputs[2]
        pos_emb = inputs[3]
        segment_emb = inputs[4]
        gamma = inputs[5]
        beta = inputs[6]

        mask = inputs[7]
        pos_ids = inputs[8]

        eps = attr.get("epsilon", 1e-12)

        (batch_size, seq_len) = [val.value for val in input_ids.shape.values]

        if segment_ids:
            assert segment_emb

        if pos_ids is None:
            pos_ids = relax.const([list(range(seq_len))] * batch_size, dtype="int32")

        word_vec = bb.emit_te(topi.take, word_emb, input_ids, 0)
        segment_vec = bb.emit_te(topi.take, segment_emb, segment_ids, 0)
        pos_vec = bb.emit_te(topi.take, pos_emb, pos_ids, 0)

        vec_sum = bb.emit_te(topi.add, word_vec, pos_vec)
        if segment_ids:
            vec_sum = bb.emit_te(topi.add, vec_sum, segment_vec)

        ln = layer_norm(bb, vec_sum, eps, gamma, beta)

        mask_index = relax.const(np.zeros((batch_size,), dtype="int64"))
        if mask:
            # calculate number of words per sentence
            mask_index = bb.emit_te(topi.sum, mask, axis=1)

        # TODO(@anwang2009): onnxruntime v1.10.0 requires a third output of vec_sum
        return relax.Tuple([ln, mask_index])        
=======
class Gather(OnnxOpConverter):
    """Operator converter for Gather."""

    @classmethod
    def _impl_v1(cls, bb, inputs, attr):
        axis = attr.get("axis", 0)
        data = inputs[0]
        indices = inputs[1]
        return bb.emit_te(topi.take, data, indices, axis)


class Concat(OnnxOpConverter):
    """Operator converter for Concat."""

    @classmethod
    def _impl_v1(cls, bb, inputs, attr):
        axis = attr.get("axis", 0)
        return bb.emit_te(topi.concatenate, inputs, axis)
>>>>>>> a7d67dc7


def _get_convert_map(opset):
    return {
        "MatMul": MatMul.get_converter(opset),
        "Tanh": Tanh.get_converter(opset),
        "Relu": Relu.get_converter(opset),
        "Sigmoid": Sigmoid.get_converter(opset),
        "BiasGelu": BiasGelu.get_converter(opset),
<<<<<<< HEAD
        "SkipLayerNormalization": SkipLayerNormalization.get_converter(opset),
        "EmbedLayerNormalization": EmbedLayerNormalization.get_converter(opset),
=======
        "Gather": Gather.get_converter(opset),
        "Concat": Concat.get_converter(opset),
>>>>>>> a7d67dc7
    }


class GraphProto:
    """A helper class for handling Relax expression copying from pb2.GraphProto.
    Definition: https://github.com/onnx/onnx/blob/main/onnx/onnx.proto

        Parameters
    ----------
    shape : dict of str to tuple, optional
        The input shape to the graph

    dtype : str or dict of str to str
        The input types to the graph
    """

    current = None

    def __init__(self, shape, dtype):
        self._nodes = {}
        self._inputs = {}
        self._num_input = 0
        self._shape = shape.copy() if shape else {}
        self._input_names = []
        self._dtype = dtype
        self.opset = None
        self.bb = relax.BlockBuilder()

    def from_onnx(self, graph, opset) -> IRModule:
        """Construct Relax expression from ONNX graph.

        Onnx graph is a python protobuf object.
        The companion parameters will be handled automatically.
        However, the input names from onnx graph is vague, mixing inputs and
        network weights/bias such as "1", "2"...
        For convenience, we rename the `real` input names to "input_0",
        "input_1"... And renaming parameters to "param_0", "param_1"...

        Parameters
        ----------
        graph : onnx protobuf object
            The loaded onnx graph

        opset : opset version

        Returns
        -------
        mod : tvm.IRModule
            The returned relax module

        params : dict
            A dict of name: tvm.nd.array pairs, used as pretrained weights
        """
        with self.bb.function("main"):
            self.opset = opset
            self._parse_graph_initializers(graph)
            self._parse_graph_input(graph)
            self._check_for_unsupported_ops(graph)
            self._construct_nodes(graph)

            # now return the outputs
            outputs = [self._nodes[self._parse_value_proto(i)] for i in graph.output]
            outputs = outputs[0] if len(outputs) == 1 else relax.Tuple(outputs)

            ## Maintain the order of inputs and parameters from the ONNX graph, but only include
            ## those parameters that are needed to execute the relax graph
            nodes = {v: k for k, v in self._nodes.items()}
            # Create a function from our output expression and all input variables.
            param_list = [v for k, v in self._inputs.items()]
            self.bb.emit_func_output(outputs, params=param_list)
        return self.bb.get()

    def _parse_graph_initializers(self, graph):
        """Parse network inputs to relax, aka parameters."""
        for init_tensor in graph.initializer:
            if not init_tensor.name.strip():
                raise ValueError("Tensor's name is required.")
            array = self._parse_array(init_tensor)
            self._nodes[init_tensor.name] = relax.const(array)

    def _parse_graph_input(self, graph):
        for i in graph.input:
            # from onnx v0.2, GraphProto.input has type ValueInfoProto,
            #  and the name is 'i.name'
            i_name, i_shape, d_type, i_shape_name = get_info(i)
            if i_name in self._nodes:
                continue
            else:
                self._num_input += 1
                self._input_names.append(i_name)
                if i_name in self._shape:
                    i_shape = self._shape[i_name]
                else:
                    if "?" in str(i_shape):
                        warning_msg = (
                            "Input %s has unknown dimension shapes: %s. "
                            "Specifying static values may improve performance"
                            % (i_name, str(i_shape_name))
                        )
                        warnings.warn(warning_msg)
                if isinstance(self._dtype, dict):
                    dtype = self._dtype[i_name] if i_name in self._dtype else d_type
                else:
                    dtype = d_type
                self._nodes[i_name] = new_var(i_name, shape=i_shape, dtype=dtype)
            self._inputs[i_name] = self._nodes[i_name]

    def _check_for_unsupported_ops(self, graph):
        convert_map = _get_convert_map(self.opset)
        unsupported_ops = set()
        for node in graph.node:
            op_name = node.op_type
            if (
                op_name not in convert_map
                and op_name != "Constant"
                and op_name not in _identity_list
            ):
                unsupported_ops.add(op_name)
        if unsupported_ops:
            msg = "The following operators are not supported for frontend ONNX: "
            msg += ", ".join(unsupported_ops)
            raise tvm.error.OpNotImplemented(msg)

    def _construct_nodes(self, graph):
        """Nodes are stored as directed acyclic graph."""
        for node in graph.node:
            op_name = node.op_type
            attr = self._parse_attr(node.attribute)
            # Create and populate input list.
            inputs = onnx_input()
            for i in node.input:
                if i != "":
                    inputs.append(self._nodes[i])
                else:
                    inputs.append(None)
            i_name = self._parse_value_proto(node)
            outputs = node.output
            attr["tvm_custom"] = {}
            attr["tvm_custom"]["name"] = i_name
            attr["tvm_custom"]["num_outputs"] = len(outputs)

            op = self._convert_operator(op_name, inputs, attr, self.opset)
            if not isinstance(op, relax.Tuple):
                outputs_num = 1
            else:
                outputs_num = len(op)

            assert len(outputs) == outputs_num, "Number of output mismatch {} vs {} in {}.".format(
                len(outputs), outputs_num, op_name
            )

            if outputs_num == 1:
                self._nodes[outputs[0]] = op
            else:
                for k, i in zip(list(outputs), range(len(outputs))):
                    self._nodes[k] = op[i]

    def _parse_value_proto(self, value_proto):
        """Parse ValueProto or raw str."""
        try:
            name = value_proto.name
        except AttributeError:
            name = value_proto
        return name

    def _parse_array(self, tensor_proto):
        np_array = get_numpy(tensor_proto).reshape(tuple(tensor_proto.dims))
        return tvm.nd.array(np_array)

    def _parse_attr(self, attr_proto):
        """Convert a list of AttributeProto to a dict, with names as keys."""
        attrs = {}
        for a in attr_proto:
            for f in ["f", "i", "s", "g"]:
                if a.HasField(f):
                    attrs[a.name] = getattr(a, f)
            for f in ["floats", "ints", "strings"]:
                if list(getattr(a, f)):
                    assert a.name not in attrs, "Only one type of attr is allowed"
                    attrs[a.name] = tuple(getattr(a, f))
            for f in ["t"]:
                if a.HasField(f):
                    attrs[a.name] = getattr(a, f)
            for f in ["tensors"]:
                if list(getattr(a, f)):
                    assert a.name not in attrs, "Only one type of attr is allowed"
                    attrs[a.name] = tuple(getattr(a, f))
            for f in ["graphs"]:
                if list(getattr(a, f)):
                    raise NotImplementedError("Field {} is not supported in relax.".format(f))
            if a.name not in attrs:
                raise ValueError("Cannot parse attribute: \n{}\n.".format(a))
        return attrs

    def _convert_operator(self, op_name, inputs, attrs, opset):
        """Convert ONNX operator into a Relax operator.
        The converter must specify conversions explicitly for incompatible name, and
        apply handlers to operator attributes.

        Parameters
        ----------
        op_name : str
            Operator name, such as Convolution, FullyConnected
        inputs : list of tvm.relax.function.Function
            List of inputs.
        attrs : dict
            Dict of operator attributes
        opset : int
            Opset version

        Returns
        -------
        sym : tvm.relax.function.Function
            Converted relax function
        """
        convert_map = _get_convert_map(opset)
        if op_name in convert_map:
            sym = convert_map[op_name](self.bb, inputs, attrs)
        else:
            raise NotImplementedError("Operator {} not implemented.".format(op_name))
        return sym


def from_onnx(model, shape=None, dtype="float32", opset=None, convert_config=None):
    """Convert a ONNX model into an equivalent Relax Function.

    ONNX graphs are represented as Python Protobuf objects.
    The companion parameters will be handled automatically.
    However, the input names from onnx graph is vague, mixing inputs and
    network weights/bias such as "1", "2"...
    For convenience, we rename the `real` input names to "input_0",
    "input_1"... And renaming parameters to "param_0", "param_1"...

    By default, ONNX defines models in terms of dynamic shapes. The ONNX importer
    retains that dynamism upon import, and the compiler attempts to convert the
    model into a static shapes at compile time. If this fails, there may still
    be dynamic operations in the model. Not all TVM kernels currently support
    dynamic shapes, please file an issue on discuss.tvm.apache.org
    if you hit an error with dynamic kernels.

    Parameters
    ----------
    model : protobuf object
        ONNX ModelProto after ONNX v1.1.0

    shape : dict of str to tuple, optional
        The input shape to the graph

    dtype : str or dict of str to str
        The input types to the graph

    opset : int, optional
        Override to autodetected opset.
        This can be helpful for some testing.

    convert_config : Optional[Dict[str, Any]]
        Default config:
            use_nt_batch_matmul : bool = True
                True to convert qualified onnx `matmul` to `nn.batch_matmul` strict to NT format
                (transpose_a=False, transpose_b=True).

    Returns
    -------
    mod : tvm.IRModule
        The relax module for compilation

    params : dict of str to tvm.nd.NDArray
        The parameter dict to be used by relax
    """
    global ONNX_DEFAULT_CONFIGS
    if convert_config is not None:
        ONNX_DEFAULT_CONFIGS.update(convert_config)

    try:
        import onnx

        if hasattr(onnx.checker, "check_model"):
            # try use onnx's own model checker before converting any model
            try:
                onnx.checker.check_model(model)
            except Exception as e:  # pylint: disable=c-extension-no-member, broad-except
                # the checker is a bit violent about errors, so simply print warnings here
                warnings.warn(str(e))
    except ImportError:
        pass
    g = GraphProto(shape, dtype)
    graph = model.graph

    try:
        opset_in_model = 1
        if model.opset_import:
            # TODO: for now we only really support ai.onnx op set
            # TODO: handle other namespaces well see https://github.com/apache/tvm/issues/10950
            for opset_identifier in model.opset_import:
                # As per https://github.com/onnx/onnx/blob/main/docs/IR.md
                # All operator sets except the default one must specify the operator version
                if str(opset_identifier.domain) in ["ai.onnx", ""]:
                    opset_in_model = opset_identifier.version
                    break
    except AttributeError:
        opset_in_model = 1

    if opset is None:
        opset = opset_in_model
    elif opset < opset_in_model:
        warnings.warn(
            ""
            f"You are overwritting original opset ver = {opset_in_model} by lower ver = {opset}. "
            f"That might cause model conversion errors."
        )

    # Use the graph proto as a scope so that ops can access other nodes if needed.
    return g.from_onnx(graph, opset)<|MERGE_RESOLUTION|>--- conflicted
+++ resolved
@@ -188,11 +188,8 @@
         x = inputs[0]
 
         b = inputs[1]
-<<<<<<< HEAD
-=======
 
         # assert len(x.shape) == 1, "BiasGelu bias term must be a 1D tensor"
->>>>>>> a7d67dc7
 
         inp = bb.emit_te(topi.add, x, b)
 
@@ -210,7 +207,6 @@
         return bb.emit_te(topi.multiply, term1, term2)
 
 
-<<<<<<< HEAD
 def layer_norm(bb, x, eps, gamma, beta):
     """A common function to handle layer norm.
 
@@ -242,6 +238,26 @@
 
     return output
     
+
+class Gather(OnnxOpConverter):
+    """Operator converter for Gather."""
+
+    @classmethod
+    def _impl_v1(cls, bb, inputs, attr):
+        axis = attr.get("axis", 0)
+        data = inputs[0]
+        indices = inputs[1]
+        return bb.emit_te(topi.take, data, indices, axis)
+
+
+class Concat(OnnxOpConverter):
+    """Operator converter for Concat."""
+
+    @classmethod
+    def _impl_v1(cls, bb, inputs, attr):
+        axis = attr.get("axis", 0)
+        return bb.emit_te(topi.concatenate, inputs, axis)
+
 
 class SkipLayerNormalization(OnnxOpConverter):
     """Operator converter for SkipLayerNormalization from Microsoft onnxruntime contrib opset.
@@ -317,26 +333,6 @@
 
         # TODO(@anwang2009): onnxruntime v1.10.0 requires a third output of vec_sum
         return relax.Tuple([ln, mask_index])        
-=======
-class Gather(OnnxOpConverter):
-    """Operator converter for Gather."""
-
-    @classmethod
-    def _impl_v1(cls, bb, inputs, attr):
-        axis = attr.get("axis", 0)
-        data = inputs[0]
-        indices = inputs[1]
-        return bb.emit_te(topi.take, data, indices, axis)
-
-
-class Concat(OnnxOpConverter):
-    """Operator converter for Concat."""
-
-    @classmethod
-    def _impl_v1(cls, bb, inputs, attr):
-        axis = attr.get("axis", 0)
-        return bb.emit_te(topi.concatenate, inputs, axis)
->>>>>>> a7d67dc7
 
 
 def _get_convert_map(opset):
@@ -346,13 +342,10 @@
         "Relu": Relu.get_converter(opset),
         "Sigmoid": Sigmoid.get_converter(opset),
         "BiasGelu": BiasGelu.get_converter(opset),
-<<<<<<< HEAD
+        "Gather": Gather.get_converter(opset),
+        "Concat": Concat.get_converter(opset),
         "SkipLayerNormalization": SkipLayerNormalization.get_converter(opset),
         "EmbedLayerNormalization": EmbedLayerNormalization.get_converter(opset),
-=======
-        "Gather": Gather.get_converter(opset),
-        "Concat": Concat.get_converter(opset),
->>>>>>> a7d67dc7
     }
 
 
